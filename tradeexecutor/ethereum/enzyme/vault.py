--- conflicted
+++ resolved
@@ -18,11 +18,7 @@
 from tradeexecutor.state.position import TradingPosition
 from tradeexecutor.state.reserve import ReservePosition
 from tradeexecutor.state.state import State
-<<<<<<< HEAD
-from tradeexecutor.state.balance_update import BalanceUpdate, BalanceUpdateType, BalanceUpdatePositionType
-=======
 from tradeexecutor.state.balance_update import BalanceUpdate, BalanceUpdateCause, BalanceUpdatePositionType
->>>>>>> f6aa9e70
 from tradeexecutor.state.sync import BalanceEventRef
 from tradeexecutor.strategy.sync_model import SyncModel
 
@@ -335,11 +331,7 @@
             ref = BalanceEventRef(
                 balance_event_id=new_event.balance_update_id,
                 updated_at=new_event.block_mined_at,
-<<<<<<< HEAD
-                type=new_event.type,
-=======
                 cause=new_event.cause,
->>>>>>> f6aa9e70
                 position_type=new_event.position_type,
                 position_id=new_event.position_id,
             )
