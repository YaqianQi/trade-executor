[tool.poetry]
name = "trade-executor"
version = "0.3"
description = "Algorithmic trading backtesting and live trading engine for decentralised finance"
authors = ["Mikko Ohtamaa <mikko@tradingstrategy.ai>"]
homepage = "https://tradingstrategy.ai"
repository = "https://github.com/tradingstrategy-ai/trade-executor"
license = "APGL"
readme = "README.md"
keywords = ["algorithmic trading", "ethereum", "cryptocurrency", "uniswap", "quantitative finance", "binance", "coinbase", "pancakeswap"]
packages = [
    { include = "tradeexecutor" },
]

[tool.poetry.dependencies]
python = ">=3.10,<3.11"

# Use these during development
# web3-ethereum-defi = {path = "deps/web3-ethereum-defi", develop = true}
#trading-strategy = {path = "deps/trading-strategy", develop = true}
trading-strategy = "^0.20.8"
requests = "^2.27.1"
matplotlib = "^3.6.0"
jupyterlab = "^3.5.0"
pandas-ta = "^0.3.14b"
tqdm-loggable = "0.1.4"


# data pulls in gql needed with some nodes
<<<<<<< HEAD
web3-ethereum-defi = {version="^0.22.15", extras=["data"]}
=======
web3-ethereum-defi = {version="0.22.19", extras=["data", "test"]}
>>>>>>> 63ab4653

# tqdm progress bar doesn't show up in VScode Jupyter with ipywidgets>=8
# https://github.com/microsoft/vscode-jupyter/issues/11014
ipywidgets = ">=7.0,<8.0"

# https://github.com/apache/arrow/pull/35412
# Last checked 2023-07, still broken
urllib3 = "<2"

# Breaks OpenAPI package for now 2023-09
# AttributeError: module 'jsonschema._utils' has no attribute 'load_schema'
jsonschema = "4.17.3"

#
# Execution deps
#
typer = {version="^0.4.0", optional = true}
colorama = {version="^0.4.4", optional = true}
coloredlogs = {version="^15.0.1", optional = true}
prompt-toolkit = {version = "^3.0.31", optional = true}
APScheduler = {version="^3.9.1", optional = true}
#python-logstash-tradingstrategy = {version="^0.5.0", optional = true}
python-logstash-tradingstrategy = "0.5.1"
python-logging-discord-handler = {version="^0.1.3", optional = true}
python-dotenv = {version="^0.21.0", optional = true}
kaleido = {version="0.2.1", optional = true}
beautifulsoup4 = {version="^4.12.2", optional = true}  # Needed to export HTML reports

#
# Web server deps
#
pyramid = {version="^2.0", optional = true}
pyramid-openapi3 = {version="^0.16.0", optional = true}
waitress = {version="^2.0.0", optional = true}
WebTest = {version="^3.0.0", optional = true}
# python-openapi3 incompatible with newer versions
openapi-core = {version = "<0.17", optional = true}


#
# Legacy strategy deps
#
trading-strategy-qstrader = {version="^0.5",  optional = true}

#
# quantstats package for generating
# advanced statistical reports
#
quantstats = {version="^0.0.59", optional = true}

# Needed for Plotly Express scatter(trendline="ols)
# https://www.statsmodels.org/stable/index.html
statsmodels = {version="^0.14.0"}

#
# This package is to be used in various environemnts
# - Execution oracles (makes trades)
# - Client side Python within a browser
# - Web server
#
# Note: in the future execution may exist without a web server,
# e.g. in-browser  bots.
#
tqdm = "^4.64.1"
tblib = "^1.7.0"

[tool.poetry.extras]

# Legacy strats
qstrader = ["trading-strategy-qstrader"]

# Only needed when running live trades
execution = [
    "python-logging-discord-handler",
    "python-logstash-tradingstrategy",
    "APScheduler",
    "typer",
    "colorama",
    "coloredlogs",
    "prompt-toolkit",
    "python-dotenv",
    "setuptools",
    "kaleido",
    "beautifulsoup4",
    "web3-ethereum-defi",
]

# These dependencies are not neededon the client side code
web-server = [
    "pyramid",
    "WebTest",
    "openapi-core",
    "pyramid-openapi3",
    "waitress"
]

# for generating advanced statistical reports
quantstats = ["quantstats"]

[tool.poetry.dev-dependencies]
pytest = "^7.2.2"
ipdb = "^0.13.9"
flaky = "^3.7.0"

[tool.poetry.group.dev.dependencies]
pytest-reverse = "^1.5.0"
pytest-mock = "^3.11.1"

[build-system]
requires = ["poetry-core>=1.0.0"]
build-backend = "poetry.core.masonry.api"

[tool.poetry.scripts]
trade-executor = 'tradeexecutor.cli.main:app'
get-latest-release = 'tradeexecutor.cli.latest_release:main'
prepare-docker-env = 'tradeexecutor.cli.prepare_docker_env:main'

[tool.pytest.ini_options]
addopts = "-s --tb=native"
testpaths = [
    "tests",
]
markers = [
    "slow_test_group: manually separated group of tests that take individually long time to run"
]

filterwarnings = [
    # python_openapi complaint
    "ignore:::.*.jsonschema",
    # DeprecationWarning: Subclassing validator classes is not intended to be part of their public API. A future version will make doing so an error, as the behavior of subclasses isn't guaranteed to stay the same between releases of jsonschema. Instead, prefer composition of validators, wrapping them in an object owned entirely by the downstream library.
    "ignore:::.*.validators",
    "ignore::DeprecationWarning:openapi_spec_validator.*:",
    #  DeprecationWarning: abi.decode_single() is deprecated and will be removed in version 4.0.0 in favor of abi.decode()
    "ignore::DeprecationWarning:eth_abi.*:",
    "ignore:::.*.codec",
    "ignore::DeprecationWarning:pandas.*:",
    "ignore::DeprecationWarning:quantstats.*:",
]<|MERGE_RESOLUTION|>--- conflicted
+++ resolved
@@ -27,11 +27,7 @@
 
 
 # data pulls in gql needed with some nodes
-<<<<<<< HEAD
-web3-ethereum-defi = {version="^0.22.15", extras=["data"]}
-=======
 web3-ethereum-defi = {version="0.22.19", extras=["data", "test"]}
->>>>>>> 63ab4653
 
 # tqdm progress bar doesn't show up in VScode Jupyter with ipywidgets>=8
 # https://github.com/microsoft/vscode-jupyter/issues/11014
